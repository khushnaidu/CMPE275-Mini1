--- conflicted
+++ resolved
@@ -31,10 +31,6 @@
     test/test_PopulationData.cpp
 )
 
-<<<<<<< HEAD
-
-=======
->>>>>>> 035921e6
 # Required for OpenMP on macOS - links C++ standard library
 target_link_libraries(test_fire c++)
 target_link_libraries(test_population c++)
